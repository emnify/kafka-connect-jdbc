/*
 * Copyright 2018 Confluent Inc.
 *
 * Licensed under the Confluent Community License (the "License"); you may not use
 * this file except in compliance with the License.  You may obtain a copy of the
 * License at
 *
 * http://www.confluent.io/confluent-community-license
 *
 * Unless required by applicable law or agreed to in writing, software
 * distributed under the License is distributed on an "AS IS" BASIS, WITHOUT
 * WARRANTIES OF ANY KIND, either express or implied.  See the License for the
 * specific language governing permissions and limitations under the License.
 */

package io.confluent.connect.jdbc.source;

import java.sql.Timestamp;
import java.time.ZoneId;
import java.util.Arrays;
import java.util.HashMap;
import java.util.LinkedList;
import java.util.List;
import java.util.Locale;
import java.util.Map;
import java.util.TimeZone;
import java.util.concurrent.atomic.AtomicReference;

import io.confluent.connect.jdbc.util.DatabaseDialectRecommender;
import io.confluent.connect.jdbc.util.DateTimeUtils;
import io.confluent.connect.jdbc.util.EnumRecommender;
import io.confluent.connect.jdbc.util.QuoteMethod;
import io.confluent.connect.jdbc.util.TimeZoneValidator;

import java.util.function.BiFunction;
import java.util.function.Function;
import java.util.regex.Pattern;
import org.apache.kafka.common.config.AbstractConfig;
import org.apache.kafka.common.config.ConfigDef;
import org.apache.kafka.common.config.ConfigDef.Importance;
import org.apache.kafka.common.config.ConfigDef.Recommender;
import org.apache.kafka.common.config.ConfigDef.Type;
import org.apache.kafka.common.config.ConfigDef.Validator;
import org.apache.kafka.common.config.ConfigDef.Width;
import org.apache.kafka.common.config.ConfigException;
import org.apache.kafka.common.utils.Time;
import org.apache.kafka.connect.data.Schema;
import org.apache.kafka.connect.errors.ConnectException;
import org.slf4j.Logger;
import org.slf4j.LoggerFactory;

public class JdbcSourceConnectorConfig extends AbstractConfig {

  private static final Logger LOG = LoggerFactory.getLogger(JdbcSourceConnectorConfig.class);
  private static Pattern INVALID_CHARS = Pattern.compile("[^a-zA-Z0-9._-]");

  public static final String CONNECTION_PREFIX = "connection.";

  public static final String CONNECTION_URL_CONFIG = CONNECTION_PREFIX + "url";
  private static final String CONNECTION_URL_DOC =
      "JDBC connection URL.\n"
          + "For example: ``jdbc:oracle:thin:@localhost:1521:orclpdb1``, "
          + "``jdbc:mysql://localhost/db_name``, "
          + "``jdbc:sqlserver://localhost;instance=SQLEXPRESS;"
          + "databaseName=db_name``";
  private static final String CONNECTION_URL_DISPLAY = "JDBC URL";

  public static final String CONNECTION_USER_CONFIG = CONNECTION_PREFIX + "user";
  private static final String CONNECTION_USER_DOC = "JDBC connection user.";
  private static final String CONNECTION_USER_DISPLAY = "JDBC User";

  public static final String CONNECTION_PASSWORD_CONFIG = CONNECTION_PREFIX + "password";
  private static final String CONNECTION_PASSWORD_DOC = "JDBC connection password.";
  private static final String CONNECTION_PASSWORD_DISPLAY = "JDBC Password";

  public static final String CONNECTION_ATTEMPTS_CONFIG = CONNECTION_PREFIX + "attempts";
  public static final String CONNECTION_ATTEMPTS_DOC
      = "Maximum number of attempts to retrieve a valid JDBC connection. "
          + "Must be a positive integer.";
  public static final String CONNECTION_ATTEMPTS_DISPLAY = "JDBC connection attempts";
  public static final int CONNECTION_ATTEMPTS_DEFAULT = 3;

  public static final String CONNECTION_BACKOFF_CONFIG = CONNECTION_PREFIX + "backoff.ms";
  public static final String CONNECTION_BACKOFF_DOC
      = "Backoff time in milliseconds between connection attempts.";
  public static final String CONNECTION_BACKOFF_DISPLAY
      = "JDBC connection backoff in milliseconds";
  public static final long CONNECTION_BACKOFF_DEFAULT = 10000L;

  public static final String POLL_INTERVAL_MS_CONFIG = "poll.interval.ms";
  private static final String POLL_INTERVAL_MS_DOC = "Frequency in ms to poll for new data in "
                                                     + "each table.";
  public static final int POLL_INTERVAL_MS_DEFAULT = 5000;
  private static final String POLL_INTERVAL_MS_DISPLAY = "Poll Interval (ms)";

  public static final String BATCH_MAX_ROWS_CONFIG = "batch.max.rows";
  private static final String BATCH_MAX_ROWS_DOC =
      "Maximum number of rows to include in a single batch when polling for new data. This "
      + "setting can be used to limit the amount of data buffered internally in the connector.";
  public static final int BATCH_MAX_ROWS_DEFAULT = 100;
  private static final String BATCH_MAX_ROWS_DISPLAY = "Max Rows Per Batch";

  public static final String NUMERIC_PRECISION_MAPPING_CONFIG = "numeric.precision.mapping";
  private static final String NUMERIC_PRECISION_MAPPING_DOC =
      "Whether or not to attempt mapping NUMERIC values by precision to integral types. This "
      + "option is now deprecated. A future version may remove it completely. Please use "
      + "``numeric.mapping`` instead.";

  public static final boolean NUMERIC_PRECISION_MAPPING_DEFAULT = false;
  public static final String NUMERIC_MAPPING_CONFIG = "numeric.mapping";
  private static final String NUMERIC_PRECISION_MAPPING_DISPLAY = "Map Numeric Values By "
      + "Precision (deprecated)";

  private static final String NUMERIC_MAPPING_DOC =
      "Map NUMERIC values by precision and optionally scale to integral or decimal types.\n"
      + "  * Use ``none`` if all NUMERIC columns are to be represented by Connect's DECIMAL "
      + "logical type.\n"
      + "  * Use ``best_fit`` if NUMERIC columns should be cast to Connect's INT8, INT16, "
      + "INT32, INT64, or FLOAT64 based upon the column's precision and scale. This option may "
      + "still represent the NUMERIC value as Connect DECIMAL if it cannot be cast to a native "
      + "type without losing precision. For example, a NUMERIC(20) type with precision 20 would "
      + "not be able to fit in a native INT64 without overflowing and thus would be retained as "
      + "DECIMAL.\n"
      + "  * Use ``best_fit_eager_double`` if in addition to the properties of ``best_fit`` "
      + "described above, it is desirable to always cast NUMERIC columns with scale to Connect "
      + "FLOAT64 type, despite potential of loss in accuracy.\n"
      + "  * Use ``precision_only`` to map NUMERIC columns based only on the column's precision "
      + "assuming that column's scale is 0.\n"
      + "  * The ``none`` option is the default, but may lead to serialization issues with Avro "
      + "since Connect's DECIMAL type is mapped to its binary representation, and ``best_fit`` "
      + "will often be preferred since it maps to the most appropriate primitive type.";

  public static final String NUMERIC_MAPPING_DEFAULT = null;
  private static final String NUMERIC_MAPPING_DISPLAY = "Map Numeric Values, Integral "
      + "or Decimal, By Precision and Scale";

  private static final EnumRecommender NUMERIC_MAPPING_RECOMMENDER =
      EnumRecommender.in(NumericMapping.values());

  public static final String DIALECT_NAME_CONFIG = "dialect.name";
  private static final String DIALECT_NAME_DISPLAY = "Database Dialect";
  public static final String DIALECT_NAME_DEFAULT = "";
  private static final String DIALECT_NAME_DOC =
      "The name of the database dialect that should be used for this connector. By default this "
      + "is empty, and the connector automatically determines the dialect based upon the "
      + "JDBC connection URL. Use this if you want to override that behavior and use a "
      + "specific dialect. All properly-packaged dialects in the JDBC connector plugin "
      + "can be used.";

  public static final String MODE_CONFIG = "mode";
  private static final String MODE_DOC =
      "The mode for updating a table each time it is polled. Options include:\n"
      + "  * bulk: perform a bulk load of the entire table each time it is polled\n"
      + "  * incrementing: use a strictly incrementing column on each table to "
      + "detect only new rows. Note that this will not detect modifications or "
      + "deletions of existing rows.\n"
      + "  * timestamp: use a timestamp (or timestamp-like) column to detect new and modified "
      + "rows. This assumes the column is updated with each write, and that values are "
      + "monotonically incrementing, but not necessarily unique.\n"
      + "  * timestamp+incrementing: use two columns, a timestamp column that detects new and "
      + "modified rows and a strictly incrementing column which provides a globally unique ID for "
      + "updates so each row can be assigned a unique stream offset.";
  private static final String MODE_DISPLAY = "Table Loading Mode";

  public static final String MODE_UNSPECIFIED = "";
  public static final String MODE_BULK = "bulk";
  public static final String MODE_TIMESTAMP = "timestamp";
  public static final String MODE_INCREMENTING = "incrementing";
  public static final String MODE_TIMESTAMP_INCREMENTING = "timestamp+incrementing";

  public static final String INCREMENTING_COLUMN_NAME_CONFIG = "incrementing.column.name";
  private static final String INCREMENTING_COLUMN_NAME_DOC =
      "The name of the strictly incrementing column to use to detect new rows. Any empty value "
      + "indicates the column should be autodetected by looking for an auto-incrementing column. "
      + "This column may not be nullable.";
  public static final String INCREMENTING_COLUMN_NAME_DEFAULT = "";
  private static final String INCREMENTING_COLUMN_NAME_DISPLAY = "Incrementing Column Name";

  public static final String TIMESTAMP_COLUMN_NAME_CONFIG = "timestamp.column.name";
  private static final String TIMESTAMP_COLUMN_NAME_DOC =
      "Comma separated list of one or more timestamp columns to detect new or modified rows using "
      + "the COALESCE SQL function. Rows whose first non-null timestamp value is greater than the "
      + "largest previous timestamp value seen will be discovered with each poll. At least one "
      + "column should not be nullable.";
  public static final String TIMESTAMP_COLUMN_NAME_DEFAULT = "";
  private static final String TIMESTAMP_COLUMN_NAME_DISPLAY = "Timestamp Column Name";

  public static final String TIMESTAMP_INITIAL_CONFIG = "timestamp.initial";
  public static final Long TIMESTAMP_INITIAL_DEFAULT = null;
  public static final Long TIMESTAMP_INITIAL_CURRENT = Long.valueOf(-1);
  public static final String TIMESTAMP_INITIAL_DOC =
      "The epoch timestamp used for initial queries that use timestamp criteria. "
      + "Use -1 to use the current time. If not specified, all data will be retrieved.";
  public static final String TIMESTAMP_INITIAL_DISPLAY = "Unix time value of initial timestamp";

<<<<<<< HEAD
  public static final String TIMESTAMP_GRANULARITY_CONFIG = "timestamp.granularity";
  public static final String TIMESTAMP_GRANULARITY_DOC =
      "Define the granularity of the Timestamp column. Options include: \n"
          + "  * connect_logical (default): represents timestamp values using Kafka Connect's "
          + "built-in representations \n"
          + "  * nanos_long: represents timestamp values as nanos since epoch\n"
          + "  * nanos_string: represents timestamp values as nanos since epoch in string\n"
          + "  * nanos_iso_datetime_string: uses iso format 'yyyy-MM-dd'T'HH:mm:ss.SSSSSSSSS'\n";
  public static final String TIMESTAMP_GRANULARITY_DISPLAY = "Timestamp granularity for "
      + "timestamp columns";
  private static final EnumRecommender TIMESTAMP_GRANULARITY_RECOMMENDER =
      EnumRecommender.in(TimestampGranularity.values());
=======
  /* The amount of time to wait for the table monitoring thread to complete initial table read */
  public static final String TABLE_MONITORING_STARTUP_POLLING_LIMIT_MS_CONFIG =
      "table.monitoring.startup.polling.limit.ms";
  public static final long TABLE_MONITORING_STARTUP_POLLING_LIMIT_MS_DEFAULT = 10 * 1000;
>>>>>>> c5d894b0

  public static final String TABLE_POLL_INTERVAL_MS_CONFIG = "table.poll.interval.ms";
  private static final String TABLE_POLL_INTERVAL_MS_DOC =
      "Frequency in ms to poll for new or removed tables, which may result in updated task "
      + "configurations to start polling for data in added tables or stop polling for data in "
      + "removed tables.";
  public static final long TABLE_POLL_INTERVAL_MS_DEFAULT = 60 * 1000;
  private static final String TABLE_POLL_INTERVAL_MS_DISPLAY
      = "Metadata Change Monitoring Interval (ms)";

  public static final String TABLE_WHITELIST_CONFIG = "table.whitelist";
  private static final String TABLE_WHITELIST_DOC =
      "List of tables to include in copying. If specified, ``table.blacklist`` may not be set. "
      + "Use a comma-separated list to specify multiple tables "
      + "(for example, ``table.whitelist: \"User, Address, Email\"``).";
  public static final String TABLE_WHITELIST_DEFAULT = "";
  private static final String TABLE_WHITELIST_DISPLAY = "Table Whitelist";

  public static final String TABLE_BLACKLIST_CONFIG = "table.blacklist";
  private static final String TABLE_BLACKLIST_DOC =
      "List of tables to exclude from copying. If specified, ``table.whitelist`` may not be set. "
      + "Use a comma-separated list to specify multiple tables "
      + "(for example, ``table.blacklist: \"User, Address, Email\"``).";
  public static final String TABLE_BLACKLIST_DEFAULT = "";
  private static final String TABLE_BLACKLIST_DISPLAY = "Table Blacklist";

  public static final String SCHEMA_PATTERN_CONFIG = "schema.pattern";
  private static final String SCHEMA_PATTERN_DOC =
      "Schema pattern to fetch table metadata from the database.\n"
      + "  * ``\"\"`` retrieves those without a schema.\n"
      + "  * null (default) indicates that the schema name is not used to narrow the search and "
      + "that all table metadata is fetched, regardless of the schema.";
  private static final String SCHEMA_PATTERN_DISPLAY = "Schema pattern";
  public static final String SCHEMA_PATTERN_DEFAULT = null;

  public static final String CATALOG_PATTERN_CONFIG = "catalog.pattern";
  private static final String CATALOG_PATTERN_DOC =
      "Catalog pattern to fetch table metadata from the database.\n"
      + "  * ``\"\"`` retrieves those without a catalog \n"
      + "  * null (default) indicates that the schema name is not used to narrow the search and "
        + "that all table metadata is fetched, regardless of the catalog.";
  private static final String CATALOG_PATTERN_DISPLAY = "Schema pattern";
  public static final String CATALOG_PATTERN_DEFAULT = null;

  public static final String QUERY_CONFIG = "query";
  private static final String QUERY_DOC =
      "If specified, the query to perform to select new or updated rows. Use this setting if you "
      + "want to join tables, select subsets of columns in a table, or filter data. If used, this"
      + " connector will only copy data using this query -- whole-table copying will be disabled."
      + " Different query modes may still be used for incremental updates, but in order to "
      + "properly construct the incremental query, it must be possible to append a WHERE clause "
      + "to this query (i.e. no WHERE clauses may be used). If you use a WHERE clause, it must "
      + "handle incremental queries itself.";
  public static final String QUERY_DEFAULT = "";
  private static final String QUERY_DISPLAY = "Query";

  public static final String TOPIC_PREFIX_CONFIG = "topic.prefix";
  private static final String TOPIC_PREFIX_DOC =
      "Prefix to prepend to table names to generate the name of the Kafka topic to publish data "
      + "to, or in the case of a custom query, the full name of the topic to publish to.";
  private static final String TOPIC_PREFIX_DISPLAY = "Topic Prefix";

  public static final String VALIDATE_NON_NULL_CONFIG = "validate.non.null";
  private static final String VALIDATE_NON_NULL_DOC =
      "By default, the JDBC connector will validate that all incrementing and timestamp tables "
      + "have NOT NULL set for the columns being used as their ID/timestamp. If the tables don't,"
      + " JDBC connector will fail to start. Setting this to false will disable these checks.";
  public static final boolean VALIDATE_NON_NULL_DEFAULT = true;
  private static final String VALIDATE_NON_NULL_DISPLAY = "Validate Non Null";

  public static final String TIMESTAMP_DELAY_INTERVAL_MS_CONFIG = "timestamp.delay.interval.ms";
  private static final String TIMESTAMP_DELAY_INTERVAL_MS_DOC =
      "How long to wait after a row with certain timestamp appears before we include it in the "
      + "result. You may choose to add some delay to allow transactions with earlier timestamp to"
      + " complete. The first execution will fetch all available records (i.e. starting at "
      + "timestamp 0) until current time minus the delay. Every following execution will get data"
      + " from the last time we fetched until current time minus the delay.";
  public static final long TIMESTAMP_DELAY_INTERVAL_MS_DEFAULT = 0;
  private static final String TIMESTAMP_DELAY_INTERVAL_MS_DISPLAY = "Delay Interval (ms)";

  public static final String DB_TIMEZONE_CONFIG = "db.timezone";
  public static final String DB_TIMEZONE_DEFAULT = "UTC";
  private static final String DB_TIMEZONE_CONFIG_DOC =
      "Name of the JDBC timezone used in the connector when "
      + "querying with time-based criteria. Defaults to UTC.";
  private static final String DB_TIMEZONE_CONFIG_DISPLAY = "DB time zone";

  public static final String QUOTE_SQL_IDENTIFIERS_CONFIG = "quote.sql.identifiers";
  public static final String QUOTE_SQL_IDENTIFIERS_DEFAULT = QuoteMethod.ALWAYS.name().toString();
  public static final String QUOTE_SQL_IDENTIFIERS_DOC =
      "When to quote table names, column names, and other identifiers in SQL statements. "
      + "For backward compatibility, the default is ``always``.";
  public static final String QUOTE_SQL_IDENTIFIERS_DISPLAY = "Quote Identifiers";

  public static final String QUERY_SUFFIX_CONFIG = "query.suffix";
  public static final String QUERY_SUFFIX_DEFAULT = "";
  public static final String QUERY_SUFFIX_DOC = 
      "Suffix to append at the end of the generated query.";
  public static final String QUERY_SUFFIX_DISPLAY = "Query suffix";

  private static final EnumRecommender QUOTE_METHOD_RECOMMENDER =
      EnumRecommender.in(QuoteMethod.values());

  public static final String DATABASE_GROUP = "Database";
  public static final String MODE_GROUP = "Mode";
  public static final String CONNECTOR_GROUP = "Connector";

  private static final Recommender MODE_DEPENDENTS_RECOMMENDER =  new ModeDependentsRecommender();


  public static final String TABLE_TYPE_DEFAULT = "TABLE";
  public static final String TABLE_TYPE_CONFIG = "table.types";
  private static final String TABLE_TYPE_DOC =
      "By default, the JDBC connector will only detect tables with type TABLE from the source "
      + "Database. This config allows a command separated list of table types to extract. Options"
      + " include:\n"
      + "  * TABLE\n"
      + "  * VIEW\n"
      + "  * SYSTEM TABLE\n"
      + "  * GLOBAL TEMPORARY\n"
      + "  * LOCAL TEMPORARY\n"
      + "  * ALIAS\n"
      + "  * SYNONYM\n"
      + "  In most cases it only makes sense to have either TABLE or VIEW.";
  private static final String TABLE_TYPE_DISPLAY = "Table Types";

  public static ConfigDef baseConfigDef() {
    ConfigDef config = new ConfigDef();
    addDatabaseOptions(config);
    addModeOptions(config);
    addConnectorOptions(config);
    return config;
  }

  private static final void addDatabaseOptions(ConfigDef config) {
    int orderInGroup = 0;
    config.define(
        CONNECTION_URL_CONFIG,
        Type.STRING,
        Importance.HIGH,
        CONNECTION_URL_DOC,
        DATABASE_GROUP,
        ++orderInGroup,
        Width.LONG,
        CONNECTION_URL_DISPLAY,
        Arrays.asList(TABLE_WHITELIST_CONFIG, TABLE_BLACKLIST_CONFIG)
    ).define(
        CONNECTION_USER_CONFIG,
        Type.STRING,
        null,
        Importance.HIGH,
        CONNECTION_USER_DOC,
        DATABASE_GROUP,
        ++orderInGroup,
        Width.LONG,
        CONNECTION_USER_DISPLAY
    ).define(
        CONNECTION_PASSWORD_CONFIG,
        Type.PASSWORD,
        null,
        Importance.HIGH,
        CONNECTION_PASSWORD_DOC,
        DATABASE_GROUP,
        ++orderInGroup,
        Width.SHORT,
        CONNECTION_PASSWORD_DISPLAY
    ).define(
        CONNECTION_ATTEMPTS_CONFIG,
        Type.INT,
        CONNECTION_ATTEMPTS_DEFAULT,
        ConfigDef.Range.atLeast(1),
        Importance.LOW,
        CONNECTION_ATTEMPTS_DOC,
        DATABASE_GROUP,
        ++orderInGroup,
        Width.SHORT,
        CONNECTION_ATTEMPTS_DISPLAY
    ).define(
        CONNECTION_BACKOFF_CONFIG,
        Type.LONG,
        CONNECTION_BACKOFF_DEFAULT,
        Importance.LOW,
        CONNECTION_BACKOFF_DOC,
        DATABASE_GROUP,
        ++orderInGroup,
        Width.SHORT,
        CONNECTION_BACKOFF_DISPLAY
    ).define(
        TABLE_WHITELIST_CONFIG,
        Type.LIST,
        TABLE_WHITELIST_DEFAULT,
        Importance.MEDIUM,
        TABLE_WHITELIST_DOC,
        DATABASE_GROUP,
        ++orderInGroup,
        Width.LONG,
        TABLE_WHITELIST_DISPLAY
    ).define(
        TABLE_BLACKLIST_CONFIG,
        Type.LIST,
        TABLE_BLACKLIST_DEFAULT,
        Importance.MEDIUM,
        TABLE_BLACKLIST_DOC,
        DATABASE_GROUP,
        ++orderInGroup,
        Width.LONG,
        TABLE_BLACKLIST_DISPLAY
    ).define(
        CATALOG_PATTERN_CONFIG,
        Type.STRING,
        CATALOG_PATTERN_DEFAULT,
        Importance.MEDIUM,
        CATALOG_PATTERN_DOC,
        DATABASE_GROUP,
        ++orderInGroup,
        Width.SHORT,
        CATALOG_PATTERN_DISPLAY
    ).define(
        SCHEMA_PATTERN_CONFIG,
        Type.STRING,
        SCHEMA_PATTERN_DEFAULT,
        Importance.HIGH,
        SCHEMA_PATTERN_DOC,
        DATABASE_GROUP,
        ++orderInGroup,
        Width.SHORT,
        SCHEMA_PATTERN_DISPLAY
    ).define(
        NUMERIC_PRECISION_MAPPING_CONFIG,
        Type.BOOLEAN,
        NUMERIC_PRECISION_MAPPING_DEFAULT,
        Importance.LOW,
        NUMERIC_PRECISION_MAPPING_DOC,
        DATABASE_GROUP,
        ++orderInGroup,
        Width.SHORT,
        NUMERIC_PRECISION_MAPPING_DISPLAY
    ).define(
        NUMERIC_MAPPING_CONFIG,
        Type.STRING,
        NUMERIC_MAPPING_DEFAULT,
        NUMERIC_MAPPING_RECOMMENDER,
        Importance.LOW,
        NUMERIC_MAPPING_DOC,
        DATABASE_GROUP,
        ++orderInGroup,
        Width.SHORT,
        NUMERIC_MAPPING_DISPLAY,
        NUMERIC_MAPPING_RECOMMENDER
    ).define(
        DIALECT_NAME_CONFIG,
        Type.STRING,
        DIALECT_NAME_DEFAULT,
        DatabaseDialectRecommender.INSTANCE,
        Importance.LOW,
        DIALECT_NAME_DOC,
        DATABASE_GROUP,
        ++orderInGroup,
        Width.LONG,
        DIALECT_NAME_DISPLAY,
        DatabaseDialectRecommender.INSTANCE);
  }

  private static final void addModeOptions(ConfigDef config) {
    int orderInGroup = 0;
    config.define(
        MODE_CONFIG,
        Type.STRING,
        MODE_UNSPECIFIED,
        ConfigDef.ValidString.in(
            MODE_UNSPECIFIED,
            MODE_BULK,
            MODE_TIMESTAMP,
            MODE_INCREMENTING,
            MODE_TIMESTAMP_INCREMENTING
        ),
        Importance.HIGH,
        MODE_DOC,
        MODE_GROUP,
        ++orderInGroup,
        Width.MEDIUM,
        MODE_DISPLAY,
        Arrays.asList(
            INCREMENTING_COLUMN_NAME_CONFIG,
            TIMESTAMP_COLUMN_NAME_CONFIG,
            VALIDATE_NON_NULL_CONFIG
        )
    ).define(
        INCREMENTING_COLUMN_NAME_CONFIG,
        Type.STRING,
        INCREMENTING_COLUMN_NAME_DEFAULT,
        Importance.MEDIUM,
        INCREMENTING_COLUMN_NAME_DOC,
        MODE_GROUP,
        ++orderInGroup,
        Width.MEDIUM,
        INCREMENTING_COLUMN_NAME_DISPLAY,
        MODE_DEPENDENTS_RECOMMENDER
    ).define(
        TIMESTAMP_COLUMN_NAME_CONFIG,
        Type.LIST,
        TIMESTAMP_COLUMN_NAME_DEFAULT,
        Importance.MEDIUM,
        TIMESTAMP_COLUMN_NAME_DOC,
        MODE_GROUP,
        ++orderInGroup,
        Width.MEDIUM,
        TIMESTAMP_COLUMN_NAME_DISPLAY,
        MODE_DEPENDENTS_RECOMMENDER
    ).define(
        TIMESTAMP_INITIAL_CONFIG,
        Type.LONG,
        TIMESTAMP_INITIAL_DEFAULT,
        Importance.LOW,
        TIMESTAMP_INITIAL_DOC,
        MODE_GROUP,
        ++orderInGroup,
        Width.MEDIUM,
        TIMESTAMP_INITIAL_DISPLAY,
        MODE_DEPENDENTS_RECOMMENDER
    ).define(
        VALIDATE_NON_NULL_CONFIG,
        Type.BOOLEAN,
        VALIDATE_NON_NULL_DEFAULT,
        Importance.LOW,
        VALIDATE_NON_NULL_DOC,
        MODE_GROUP,
        ++orderInGroup,
        Width.SHORT,
        VALIDATE_NON_NULL_DISPLAY,
        MODE_DEPENDENTS_RECOMMENDER
    ).define(
        QUERY_CONFIG,
        Type.STRING,
        QUERY_DEFAULT,
        Importance.MEDIUM,
        QUERY_DOC,
        MODE_GROUP,
        ++orderInGroup,
        Width.SHORT,
        QUERY_DISPLAY
    ).define(
        QUOTE_SQL_IDENTIFIERS_CONFIG,
        Type.STRING,
        QUOTE_SQL_IDENTIFIERS_DEFAULT,
        Importance.MEDIUM,
        QUOTE_SQL_IDENTIFIERS_DOC,
        MODE_GROUP,
        ++orderInGroup,
        Width.MEDIUM,
        QUOTE_SQL_IDENTIFIERS_DISPLAY,
        QUOTE_METHOD_RECOMMENDER
    ).define(
        QUERY_SUFFIX_CONFIG,
        Type.STRING,
        QUERY_SUFFIX_DEFAULT,
        Importance.LOW,
        QUERY_SUFFIX_DOC,
        MODE_GROUP,
        ++orderInGroup,
        Width.MEDIUM,
        QUERY_SUFFIX_DISPLAY);
  }

  private static final void addConnectorOptions(ConfigDef config) {
    int orderInGroup = 0;
    config.define(
        TABLE_TYPE_CONFIG,
        Type.LIST,
        TABLE_TYPE_DEFAULT,
        Importance.LOW,
        TABLE_TYPE_DOC,
        CONNECTOR_GROUP,
        ++orderInGroup,
        Width.MEDIUM,
        TABLE_TYPE_DISPLAY
    ).define(
        POLL_INTERVAL_MS_CONFIG,
        Type.INT,
        POLL_INTERVAL_MS_DEFAULT,
        Importance.HIGH,
        POLL_INTERVAL_MS_DOC,
        CONNECTOR_GROUP,
        ++orderInGroup,
        Width.SHORT,
        POLL_INTERVAL_MS_DISPLAY
    ).define(
        BATCH_MAX_ROWS_CONFIG,
        Type.INT,
        BATCH_MAX_ROWS_DEFAULT,
        Importance.LOW,
        BATCH_MAX_ROWS_DOC,
        CONNECTOR_GROUP,
        ++orderInGroup,
        Width.SHORT,
        BATCH_MAX_ROWS_DISPLAY
    ).defineInternal(
        TABLE_MONITORING_STARTUP_POLLING_LIMIT_MS_CONFIG,
        Type.LONG,
        TABLE_MONITORING_STARTUP_POLLING_LIMIT_MS_DEFAULT,
        Importance.LOW
    ).define(
        TABLE_POLL_INTERVAL_MS_CONFIG,
        Type.LONG,
        TABLE_POLL_INTERVAL_MS_DEFAULT,
        Importance.LOW,
        TABLE_POLL_INTERVAL_MS_DOC,
        CONNECTOR_GROUP,
        ++orderInGroup,
        Width.SHORT,
        TABLE_POLL_INTERVAL_MS_DISPLAY
    ).define(
        TOPIC_PREFIX_CONFIG,
        Type.STRING,
        "",
        new Validator() {
          @Override
          public void ensureValid(final String name, final Object value) {
            if (value == null) {
              throw new ConfigException(name, value, "Topic prefix must not be null.");
            }

            String trimmed = ((String) value).trim();

            if (trimmed.length() > 249) {
              throw new ConfigException(name, value,
                  "Topic prefix length must not exceed max topic name length, 249 chars");
            }

            if (INVALID_CHARS.matcher(trimmed).find()) {
              throw new ConfigException(name, value,
                  "Topic prefix must not contain any character other than "
                      + "ASCII alphanumerics, '.', '_' and '-'.");
            }
          }
        },
        Importance.HIGH,
        TOPIC_PREFIX_DOC,
        CONNECTOR_GROUP,
        ++orderInGroup,
        Width.MEDIUM,
        TOPIC_PREFIX_DISPLAY
    ).define(
        TIMESTAMP_DELAY_INTERVAL_MS_CONFIG,
        Type.LONG,
        TIMESTAMP_DELAY_INTERVAL_MS_DEFAULT,
        Importance.HIGH,
        TIMESTAMP_DELAY_INTERVAL_MS_DOC,
        CONNECTOR_GROUP,
        ++orderInGroup,
        Width.MEDIUM,
        TIMESTAMP_DELAY_INTERVAL_MS_DISPLAY
    ).define(
        DB_TIMEZONE_CONFIG,
        Type.STRING,
        DB_TIMEZONE_DEFAULT,
        TimeZoneValidator.INSTANCE,
        Importance.MEDIUM,
        DB_TIMEZONE_CONFIG_DOC,
        CONNECTOR_GROUP,
        ++orderInGroup,
        Width.MEDIUM,
        DB_TIMEZONE_CONFIG_DISPLAY
    ).define(
        TIMESTAMP_GRANULARITY_CONFIG,
        Type.STRING,
        TimestampGranularity.DEFAULT,
        TIMESTAMP_GRANULARITY_RECOMMENDER,
        Importance.LOW,
        TIMESTAMP_GRANULARITY_DOC,
        CONNECTOR_GROUP,
        ++orderInGroup,
        Width.MEDIUM,
        TIMESTAMP_GRANULARITY_DISPLAY,
        TIMESTAMP_GRANULARITY_RECOMMENDER);
  }

  public static final ConfigDef CONFIG_DEF = baseConfigDef();

  public JdbcSourceConnectorConfig(Map<String, ?> props) {
    super(CONFIG_DEF, props);
    String mode = getString(JdbcSourceConnectorConfig.MODE_CONFIG);
    if (mode.equals(JdbcSourceConnectorConfig.MODE_UNSPECIFIED)) {
      throw new ConfigException("Query mode must be specified");
    }
  }

  public String topicPrefix() {
    return getString(JdbcSourceTaskConfig.TOPIC_PREFIX_CONFIG).trim();
  }

  /**
   * A recommender that caches values returned by a delegate, where the cache remains valid for a
   * specified duration and as long as the configuration remains unchanged.
   */
  static class CachingRecommender implements Recommender {

    private final Time time;
    private final long cacheDurationInMillis;
    private final AtomicReference<CachedRecommenderValues> cachedValues
        = new AtomicReference<>(new CachedRecommenderValues());
    private final Recommender delegate;

    public CachingRecommender(Recommender delegate, Time time, long cacheDurationInMillis) {
      this.delegate = delegate;
      this.time = time;
      this.cacheDurationInMillis = cacheDurationInMillis;
    }

    @Override
    public List<Object> validValues(String name, Map<String, Object> config) {
      List<Object> results = cachedValues.get().cachedValue(config, time.milliseconds());
      if (results != null) {
        LOG.debug("Returning cached table names: {}", results);
        return results;
      }
      LOG.trace("Fetching table names");
      results = delegate.validValues(name, config);
      LOG.debug("Caching table names: {}", results);
      long expireTime = time.milliseconds() + cacheDurationInMillis;
      cachedValues.set(new CachedRecommenderValues(config, results, expireTime));
      return results;
    }

    @Override
    public boolean visible(String name, Map<String, Object> config) {
      return true;
    }
  }

  static class CachedRecommenderValues {
    private final Map<String, Object> lastConfig;
    private final List<Object> results;
    private final long expiryTimeInMillis;

    public CachedRecommenderValues() {
      this(null, null, 0L);
    }

    public CachedRecommenderValues(
        Map<String, Object> lastConfig,
        List<Object> results, long expiryTimeInMillis) {
      this.lastConfig = lastConfig;
      this.results = results;
      this.expiryTimeInMillis = expiryTimeInMillis;
    }

    public List<Object> cachedValue(Map<String, Object> config, long currentTimeInMillis) {
      if (currentTimeInMillis < expiryTimeInMillis
          && lastConfig != null && lastConfig.equals(config)) {
        return results;
      }
      return null;
    }
  }

  private static class ModeDependentsRecommender implements Recommender {

    @Override
    public List<Object> validValues(String name, Map<String, Object> config) {
      return new LinkedList<>();
    }

    @Override
    public boolean visible(String name, Map<String, Object> config) {
      String mode = (String) config.get(MODE_CONFIG);
      switch (mode) {
        case MODE_BULK:
          return false;
        case MODE_TIMESTAMP:
          return name.equals(TIMESTAMP_COLUMN_NAME_CONFIG) || name.equals(VALIDATE_NON_NULL_CONFIG);
        case MODE_INCREMENTING:
          return name.equals(INCREMENTING_COLUMN_NAME_CONFIG)
                 || name.equals(VALIDATE_NON_NULL_CONFIG);
        case MODE_TIMESTAMP_INCREMENTING:
          return name.equals(TIMESTAMP_COLUMN_NAME_CONFIG)
                 || name.equals(INCREMENTING_COLUMN_NAME_CONFIG)
                 || name.equals(VALIDATE_NON_NULL_CONFIG);
        case MODE_UNSPECIFIED:
          throw new ConfigException("Query mode must be specified");
        default:
          throw new ConfigException("Invalid mode: " + mode);
      }
    }
  }

  public enum NumericMapping {
    NONE,
    PRECISION_ONLY,
    BEST_FIT,
    BEST_FIT_EAGER_DOUBLE;

    private static final Map<String, NumericMapping> reverse = new HashMap<>(values().length);
    static {
      for (NumericMapping val : values()) {
        reverse.put(val.name().toLowerCase(Locale.ROOT), val);
      }
    }

    public static NumericMapping get(String prop) {
      // not adding a check for null value because the recommender/validator should catch those.
      return reverse.get(prop.toLowerCase(Locale.ROOT));
    }

    public static NumericMapping get(JdbcSourceConnectorConfig config) {
      String newMappingConfig = config.getString(JdbcSourceConnectorConfig.NUMERIC_MAPPING_CONFIG);
      // We use 'null' as default to be able to check the old config if the new one is unset.
      if (newMappingConfig != null) {
        return get(config.getString(JdbcSourceConnectorConfig.NUMERIC_MAPPING_CONFIG));
      }
      if (config.getBoolean(JdbcSourceTaskConfig.NUMERIC_PRECISION_MAPPING_CONFIG)) {
        return NumericMapping.PRECISION_ONLY;
      }
      return NumericMapping.NONE;
    }
  }

  public enum TimestampGranularity {
    CONNECT_LOGICAL(optional -> optional
        ? org.apache.kafka.connect.data.Timestamp.builder().optional().build()
        : org.apache.kafka.connect.data.Timestamp.builder().build(),
        (timestamp, tz) -> timestamp,
        (timestamp, tz) -> (Timestamp) timestamp),

    NANOS_LONG(optional -> optional ? Schema.OPTIONAL_INT64_SCHEMA : Schema.INT64_SCHEMA,
        (timestamp, tz) -> DateTimeUtils.toEpochNanos(timestamp),
        (epochNanos, tz) -> DateTimeUtils.toTimestamp((Long) epochNanos)),

    NANOS_STRING(optional -> optional ? Schema.OPTIONAL_STRING_SCHEMA : Schema.STRING_SCHEMA,
        (timestamp, tz) -> DateTimeUtils.toEpochNanosString(timestamp),
        (epochNanosString, tz) -> {
          try {
            return DateTimeUtils.toTimestamp((String) epochNanosString);
          } catch (NumberFormatException  e) {
            throw new ConnectException(
                "Invalid value for timestamp column with nanos-string granularity: "
                    + epochNanosString
                    + e.getMessage());
          }
        }),

    NANOS_ISO_DATETIME_STRING(optional -> optional
        ? Schema.OPTIONAL_STRING_SCHEMA : Schema.STRING_SCHEMA,
        DateTimeUtils::toIsoDateTimeString,
        (isoDateTimeString, tz) ->
            DateTimeUtils.toTimestampFromIsoDateTime((String) isoDateTimeString, tz));

    public final Function<Boolean, Schema> schemaFunction;
    public final BiFunction<Timestamp, TimeZone, Object> fromTimestamp;
    public final BiFunction<Object, TimeZone, Timestamp> toTimestamp;

    public static final String DEFAULT = CONNECT_LOGICAL.name().toLowerCase(Locale.ROOT);

    private static final Map<String, TimestampGranularity> reverse = new HashMap<>(values().length);
    static {
      for (TimestampGranularity val : values()) {
        reverse.put(val.name().toLowerCase(Locale.ROOT), val);
      }
    }

    public static TimestampGranularity get(JdbcSourceConnectorConfig config) {
      String tsGranularity = config.getString(TIMESTAMP_GRANULARITY_CONFIG);
      return reverse.get(tsGranularity.toLowerCase(Locale.ROOT));
    }

    TimestampGranularity(Function<Boolean, Schema> schemaFunction,
        BiFunction<Timestamp, TimeZone, Object> fromTimestamp,
        BiFunction<Object, TimeZone, Timestamp> toTimestamp) {
      this.schemaFunction = schemaFunction;
      this.fromTimestamp = fromTimestamp;
      this.toTimestamp = toTimestamp;
    }
  }

  protected JdbcSourceConnectorConfig(ConfigDef subclassConfigDef, Map<String, String> props) {
    super(subclassConfigDef, props);
  }

  public NumericMapping numericMapping() {
    return NumericMapping.get(this);
  }

  public TimeZone timeZone() {
    String dbTimeZone = getString(JdbcSourceTaskConfig.DB_TIMEZONE_CONFIG);
    return TimeZone.getTimeZone(ZoneId.of(dbTimeZone));
  }

  public static void main(String[] args) {
    System.out.println(CONFIG_DEF.toEnrichedRst());
  }
}<|MERGE_RESOLUTION|>--- conflicted
+++ resolved
@@ -193,7 +193,6 @@
       + "Use -1 to use the current time. If not specified, all data will be retrieved.";
   public static final String TIMESTAMP_INITIAL_DISPLAY = "Unix time value of initial timestamp";
 
-<<<<<<< HEAD
   public static final String TIMESTAMP_GRANULARITY_CONFIG = "timestamp.granularity";
   public static final String TIMESTAMP_GRANULARITY_DOC =
       "Define the granularity of the Timestamp column. Options include: \n"
@@ -206,12 +205,11 @@
       + "timestamp columns";
   private static final EnumRecommender TIMESTAMP_GRANULARITY_RECOMMENDER =
       EnumRecommender.in(TimestampGranularity.values());
-=======
+
   /* The amount of time to wait for the table monitoring thread to complete initial table read */
   public static final String TABLE_MONITORING_STARTUP_POLLING_LIMIT_MS_CONFIG =
       "table.monitoring.startup.polling.limit.ms";
   public static final long TABLE_MONITORING_STARTUP_POLLING_LIMIT_MS_DEFAULT = 10 * 1000;
->>>>>>> c5d894b0
 
   public static final String TABLE_POLL_INTERVAL_MS_CONFIG = "table.poll.interval.ms";
   private static final String TABLE_POLL_INTERVAL_MS_DOC =
